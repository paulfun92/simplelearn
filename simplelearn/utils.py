--- conflicted
+++ resolved
@@ -1,16 +1,14 @@
-<<<<<<< HEAD
 '''
 Utility functions used throughout simplelearn
 '''
+
+from __future__ import print_function
 
 __author__ = "Matthew Koichi Grimes"
 __email__ = "mkg@alum.mit.edu"
 __copyright__ = "Copyright 2015"
 __license__ = "Apache 2.0"
 
-=======
-from __future__ import print_function
->>>>>>> 0ec02992
 
 import os
 import collections
@@ -164,13 +162,6 @@
                       end='\r')
 
 
-                # status = (r"%10d  [%3.2f%%]" %
-                #           (downloaded_size,
-                #            downloaded_size * 100. / file_size))
-                # status = status + chr(8)*(len(status)+1)
-                # print status,
-
-
 def assert_integer(arg):
     '''
     Checks that arg is of integral type.
@@ -273,24 +264,21 @@
     This can be called with 1 or 2 arguments, as follows:
 
     1 argument: checks that all elements are equal to each other.
-
       assert_all_equal([1, 1, 1])
 
     2 arguments: checks that all elements of arg0 are equal to
                  a scalar arg1.
-
       assert_all_equal([1, 1, 1], 1)
 
     2 arguments: checks that all corresponding elements of arg0 and
                  arg1 are equal to each other.
-
       assert_all_equal([1, 2, 3], (1, 2, 3))
+
 
     Parameters
     ----------
     arg0: Sequence
     arg1: scalar, or Sequence (optional)
-
     '''
     assert_is_instance(arg0, collections.Sequence)
     if arg1 is None:
