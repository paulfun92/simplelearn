#! /usr/bin/env python

'''
Demonstrates training a convolutional net on MNIST.
'''

from __future__ import print_function

import os
import argparse
import timeit
import numpy
import theano
from theano.tensor.shared_randomstreams import RandomStreams
from collections import OrderedDict
from nose.tools import (assert_true,
                        assert_is_instance,
                        assert_greater,
                        assert_greater_equal,
                        assert_less_equal,
                        assert_equal)
from simplelearn.nodes import (Conv2DLayer,
                               Dropout,
                               CrossEntropy,
                               Misclassification,
                               SoftmaxLayer,
                               RescaleImage,
                               FormatNode)
from simplelearn.utils import (safe_izip,
                               assert_floating,
                               assert_all_equal,
                               assert_all_greater,
                               assert_all_integers)
from simplelearn.io import SerializableModel
from simplelearn.data.dataset import Dataset
from simplelearn.data.mnist import load_mnist
from simplelearn.formats import DenseFormat
from simplelearn.training import (SgdParameterUpdater,
                                  limit_param_norms,
                                  Sgd,
                                  LogsToLists,
                                  SavesAtMinimum,
                                  AverageMonitor,
                                  EpochCallback,
                                  LimitsNumEpochs,
                                  LinearlyInterpolatesOverEpochs,
                                  PicklesOnEpoch,
                                  ValidationCallback,
                                  StopsOnStagnation)


def parse_args():
    '''
    Parses the command-line args.
    '''

    parser = argparse.ArgumentParser(
        description=("Trains multilayer perceptron to classify MNIST digits. "
                     "Default arguments are the ones used by Pylearn2's mlp "
                     "tutorial #3."))

    # pylint: disable=missing-docstring

    def positive_float(arg):
        result = float(arg)
        assert_greater(result, 0.0)
        return result

    def non_negative_float(arg):
        result = float(arg)
        assert_greater_equal(result, 0.0)
        return result

    def non_negative_int(arg):
        result = int(arg)
        assert_greater_equal(result, 0)
        return result

    def positive_int(arg):
        result = int(arg)
        assert_greater(result, 0)
        return result

    def legit_prefix(arg):
        abs_path = os.path.abspath(arg)
        assert_true(os.path.isdir(os.path.split(abs_path)[0]))
        assert_equal(os.path.splitext(abs_path)[1], "")
        return arg

    def non_negative_0_to_1(arg):
        result = float(arg)
        assert_greater_equal(result, 0.0)
        assert_less_equal(result, 1.0)
        return result

    def max_norm_arg(arg):
        arg = float(arg)
        if arg < 0.0:
            return numpy.inf
        else:
            assert_greater(arg, 0.0)
            return arg

    parser.add_argument("--output-prefix",
                        type=legit_prefix,
                        required=True,
                        help=("Directory and optional prefix of filename to "
                              "save the log to."))

    # The default hyperparameter values below are taken from Pylearn2's mlp
    # tutorial, in pylearn2/scripts/tutorials/multilayer_perceptron/:
    #   multilayer_perceptron.ipynb
    #   mlp_tutorial_part_3.yaml
    #
    # Exceptions were made, since the original hyperparameters led to
    # divergence. These changes have been marked below.

    parser.add_argument("--learning-rate",
                        type=positive_float,
<<<<<<< HEAD
                        default=0.001,  # .01 used in pylearn2 demo
=======
                        default=0.01,  # .01 used in pylearn2 demo
>>>>>>> 2af16ef6
                        help=("Learning rate."))

    parser.add_argument("--initial-momentum",
                        type=non_negative_0_to_1,
                        default=0.5,  # 0.5 used in original
                        help=("Initial momentum."))

    parser.add_argument("--no-nesterov",
                        default=True,  # original didn't use nesterov
                        action="store_true",
                        help=("Don't use Nesterov accelerated gradients "
                              "(default: False)."))

    parser.add_argument("--batch-size",
                        type=non_negative_int,
                        default=100,
                        help="batch size")

    parser.add_argument("--dropout",
                        action='store_true',
                        default=False,  # original didn't use dropout
                        help="Use dropout.")

    parser.add_argument("--final-momentum",
                        type=non_negative_0_to_1,
                        default=.99,  # original used .99
                        help="Value for momentum to linearly scale up to.")

    parser.add_argument("--epochs-to-momentum-saturation",
                        default=10,
                        type=positive_int,
                        help=("# of epochs until momentum linearly scales up "
                              "to --momentum_final_value."))

    default_max_norm = 1.9365  # value used in original

    parser.add_argument("--max-filter-norm",
                        type=max_norm_arg,
                        default=default_max_norm,
                        help=("Max. L2 norm of the convolutional filters. "
                              "Enter a negative number to not impose any "
                              "max norm."))

    parser.add_argument("--max-col-norm",
                        type=max_norm_arg,
                        default=default_max_norm,
                        help=("Max. L2 norm of weight matrix columns. Enter a "
                              "negative number to not imppose any max norm."))

    parser.add_argument("--weight-decay",
                        type=non_negative_float,
                        default=0.00005,
                        metavar="K",
                        help=("For each weight matrix or filters tensor W, "
                              "add K * sqr(W).sum() to each batch's cost, for "
                              "all weights and filters"))

    parser.add_argument("--validation-size",
                        type=non_negative_int,
                        default=10000,
                        metavar="V",
                        help=("If this is zero, use the test set as the "
                              "validation set. Otherwise, use the last V "
                              "elements of the training set as the validation "
                              "set."))

    return parser.parse_args()


class EpochTimer(EpochCallback):
    '''
    Prints the epoch number and duration after each epoch.
    '''

    def __init__(self):
        self.start_time = None
        self.epoch_number = None

    def on_start_training(self):
        self.start_time = timeit.default_timer()
        self.epoch_number = 0

    def on_epoch(self):
        end_time = timeit.default_timer()

        print("Epoch {} duration: {}".format(self.epoch_number,
                                             end_time - self.start_time))

        self.start_time = end_time
        self.epoch_number += 1


def build_conv_classifier(input_node,
                          filter_shapes,
                          filter_counts,
                          filter_init_uniform_ranges,
                          pool_shapes,
                          pool_strides,
                          affine_output_sizes,
                          affine_init_stddevs,
                          dropout_include_rates,
                          rng,
                          theano_rng):
    '''
    Builds a classification convnet on top of input_node.

    Returns
    -------
    rval: tuple
      (conv_nodes, affine_nodes, output_node), where:
         conv_nodes is a list of the Conv2D nodes.
         affine_nodes is a list of the AffineNodes.
         output_node is the final node, a Softmax.
    '''

    assert_is_instance(input_node, RescaleImage)

    conv_shape_args = (filter_shapes,
                       pool_shapes,
                       pool_strides)

    for conv_shapes in conv_shape_args:
        for conv_shape in conv_shapes:
            assert_all_integers(conv_shape)
            assert_all_greater(conv_shape, 0)

    conv_args = conv_shape_args + (filter_counts, filter_init_uniform_ranges)
    assert_all_equal([len(c) for c in conv_args])

    assert_equal(len(affine_output_sizes), len(affine_init_stddevs))

    assert_equal(len(dropout_include_rates),
                 len(filter_shapes) + len(affine_output_sizes))

    assert_equal(affine_output_sizes[-1], 10)  # for MNIST

    assert_equal(input_node.output_format.axes, ('b', '0', '1'))

    #
    # Done sanity-checking args.
    #

    input_shape = input_node.output_format.shape

    # Converts from MNIST's ('b', '0', '1') to ('b', 'c', '0', '1')
    last_node = FormatNode(input_node,
                           DenseFormat(axes=('b', 'c', '0', '1'),
                                       shape=(input_shape[0],
                                              1,
                                              input_shape[1],
                                              input_shape[2]),
                                       dtype=None),
                           {'b': ('b', 'c')})
        # {'1': ('1', 'c')})

    conv_dropout_include_rates = \
        dropout_include_rates[:len(filter_shapes)]

    # Adds a dropout-conv-bias-relu-maxpool stack for each element in
    # filter_XXXX

    conv_layers = []

    def uniform_init(rng, params, init_range):
        '''
        Fills params with values uniformly sampled from
        [-init_range, init_range]
        '''

        assert_floating(init_range)
        assert_greater_equal(init_range, 0)

        values = params.get_value()
        values[...] = rng.uniform(low=-init_range,
                                  high=init_range,
                                  size=values.shape)
        params.set_value(values)

    for (filter_shape,
         filter_count,
         filter_init_range,
         pool_shape,
         pool_stride,
         conv_dropout_include_rate) in safe_izip(filter_shapes,
                                                 filter_counts,
                                                 filter_init_uniform_ranges,
                                                 pool_shapes,
                                                 pool_strides,
                                                 conv_dropout_include_rates):
        if conv_dropout_include_rate != 1.0:
            last_node = Dropout(last_node,
                                conv_dropout_include_rate,
                                theano_rng)

<<<<<<< HEAD
    affine_dropout_include_rates = \
        list(dropout_include_rates[len(filter_shapes):]) + [None]
=======
        last_node = Conv2DLayer(last_node,
                                filter_shape,
                                filter_count,
                                conv_pads='valid',
                                pool_window_shape=pool_shape,
                                pool_strides=pool_stride,
                                pool_pads='pylearn2')
        conv_layers.append(last_node)

        uniform_init(rng, last_node.conv2d_node.filters, filter_init_range)
>>>>>>> 2af16ef6

    affine_dropout_include_rates = dropout_include_rates[len(filter_shapes):]

    affine_layers = []

    def normal_distribution_init(rng, params, stddev):
        '''
        Fills params with values uniformly sampled from
        [-init_range, init_range]
        '''

        assert_floating(stddev)
        assert_greater_equal(stddev, 0)

        values = params.get_value()
        values[...] = rng.standard_normal(values.shape) * stddev
        params.set_value(values)

    #
    # Adds a dropout-affine-relu stack for each element in affine_XXXX,
    # except for the last one, where it omits the dropout.
    #

    for (affine_size,
         affine_init_stddev,
         affine_dropout_include_rate) in \
        safe_izip(affine_output_sizes,
                  affine_init_stddevs,
                  affine_dropout_include_rates):

        if affine_dropout_include_rate < 1.0:
            last_node = Dropout(last_node,
                                affine_dropout_include_rate,
                                theano_rng)

        # No need to supply an axis map for the first affine transform.
        # By default, it collapses all non-'b' axes into a feature vector,
        # which is what we want.

        # remap from bc01 to b01c before flattening to bf, as pylearn2 does,
        # just so that they do identical things.
        last_node = SoftmaxLayer(last_node,
                                 DenseFormat(axes=('b', 'f'),
                                             shape=(-1, affine_size),
                                             dtype=None),
                                 input_to_bf_map={('0', '1', 'c'): 'f'})
        normal_distribution_init(rng,
                                 last_node.affine_node.linear_node.params,
                                 affine_init_stddev)
        # stddev_init(rng, last_node.bias_node.params, affine_init_stddev)
        affine_layers.append(last_node)

    return conv_layers, affine_layers, last_node


def print_misclassification_rate(values, _):  # ignores 2nd argument (formats)
    '''
    Prints the misclassification rate.
    '''
    print("Misclassification rate: %s" % str(values))


def print_loss(values, _):  # ignores 2nd argument (formats)
    '''
    Prints the average loss.
    '''
    print("Average loss: %s" % str(values))


def main():
    '''
    Entry point of this script.
    '''

    args = parse_args()

    # Hyperparameter values taken from Pylearn2:
    # In pylearn2/scripts/tutorials/convolutional_network/:
    #   convolutional_network.ipynb

    filter_counts = [64, 64]
    filter_init_uniform_ranges = [.05] * len(filter_counts)
    filter_shapes = [(5, 5), (5, 5)]
    pool_shapes = [(4, 4), (4, 4)]
    pool_strides = [(2, 2), (2, 2)]
    affine_output_sizes = [10]
    affine_init_stddevs = [.05] * len(affine_output_sizes)
<<<<<<< HEAD
    # dropout_include_rates = [.5] * len(filter_counts)
    # dropout_include_rates += [.5] * (len(affine_output_sizes) - 1)
=======
    dropout_include_rates = ([.5 if args.dropout else 1.0] *
                             (len(filter_counts) + len(affine_output_sizes)))
>>>>>>> 2af16ef6

    assert_equal(affine_output_sizes[-1], 10)

    mnist_training, mnist_testing = load_mnist()

    if args.validation_size != 0:
        tensors = mnist_training.tensors
        training_tensors = [t[:-args.validation_size, ...] for t in tensors]
        testing_tensors = [t[args.validation_size:, ...] for t in tensors]
        mnist_training = Dataset(tensors=training_tensors,
                                 names=mnist_training.names,
                                 formats=mnist_training.formats)
        mnist_testing = Dataset(tensors=testing_tensors,
                                names=mnist_training.names,
                                formats=mnist_training.formats)

    mnist_testing_iterator = mnist_testing.iterator(iterator_type='sequential',
                                                    loop_style='divisible',
                                                    batch_size=args.batch_size)

    image_uint8_node, label_node = mnist_testing_iterator.make_input_nodes()
    image_node = RescaleImage(image_uint8_node)

    rng = numpy.random.RandomState(1234)
    theano_rng = RandomStreams(23845)

    (conv_layers,
     affine_layers,
     output_node) = build_conv_classifier(image_node,
                                          filter_shapes,
                                          filter_counts,
                                          filter_init_uniform_ranges,
                                          pool_shapes,
                                          pool_strides,
                                          affine_output_sizes,
                                          affine_init_stddevs,
                                          args.dropout_include_rates,
                                          rng,
                                          theano_rng)

    loss_node = CrossEntropy(output_node, label_node)
    scalar_loss = loss_node.output_symbol.mean()

    if args.weight_decay != 0.0:
        for conv_layer in conv_layers:
            filters = conv_layer.conv2d_node.filters
            filter_loss = args.weight_decay * theano.tensor.sqr(filters).sum()
            scalar_loss = scalar_loss + filter_loss

        for affine_layer in affine_layers:
            weights = affine_layer.affine_node.linear_node.params
            weight_loss = args.weight_decay * theano.tensor.sqr(weights).sum()
            scalar_loss = scalar_loss + weight_loss

    max_epochs = 500

    #
    # Makes parameter updaters
    #

    parameters = []
    parameter_updaters = []
    momentum_updaters = []

    def add_updaters(parameter,
                     scalar_loss,
                     parameter_updaters,
                     momentum_updaters):
        '''
        Adds a ParameterUpdater to parameter_updaters, and a
        LinearlyInterpolatesOverEpochs to momentum_updaters.
        '''
        gradient = theano.gradient.grad(scalar_loss, parameter)
        parameter_updaters.append(SgdParameterUpdater(parameter,
                                                      gradient,
                                                      args.learning_rate,
                                                      args.initial_momentum,
                                                      not args.no_nesterov))
        momentum_updaters.append(LinearlyInterpolatesOverEpochs(
            parameter_updaters[-1].momentum,
            args.final_momentum,
            args.epochs_to_momentum_saturation))

    for conv_layer in conv_layers:
        filters = conv_layer.conv2d_node.filters
        parameters.append(filters)
        add_updaters(filters,
                     scalar_loss,
                     parameter_updaters,
                     momentum_updaters)

        if args.max_filter_norm != numpy.inf:
            limit_param_norms(parameter_updaters[-1],
                              filters,
                              args.max_filter_norm,
                              (1, 2, 3))

        bias = conv_layer.bias_node.params
        parameters.append(bias)
        add_updaters(bias,
                     scalar_loss,
                     parameter_updaters,
                     momentum_updaters)

    for affine_layer in affine_layers:
        weights = affine_layer.affine_node.linear_node.params
        parameters.append(weights)
        add_updaters(weights,
                     scalar_loss,
                     parameter_updaters,
                     momentum_updaters)
        if args.max_col_norm != numpy.inf:
            limit_param_norms(parameter_updater=parameter_updaters[-1],
                              params=weights,
                              max_norm=args.max_col_norm,
                              input_axes=[0])

        biases = affine_layer.affine_node.bias_node.params
        parameters.append(biases)
        add_updaters(biases,
                     scalar_loss,
                     parameter_updaters,
                     momentum_updaters)

    #
    # Makes batch and epoch callbacks
    #

    def make_misclassification_monitor():
        '''
        Returns an AverageMonitor of the misclassification rate.
        '''
        misclassification_node = Misclassification(output_node, label_node)
        mcr_logger = LogsToLists()
        training_stopper = StopsOnStagnation(max_epochs=10,
                                             min_proportional_decrease=0.0)
        return AverageMonitor(misclassification_node.output_symbol,
                              misclassification_node.output_format,
                              callbacks=[print_misclassification_rate,
                                         mcr_logger,
                                         training_stopper])

    mcr_monitor = make_misclassification_monitor()

    # batch callback (monitor)
    training_loss_logger = LogsToLists()
    training_loss_monitor = AverageMonitor(loss_node.output_symbol,
                                           loss_node.output_format,
                                           callbacks=[print_loss,
                                                      training_loss_logger])

    # print out 10-D feature vector
    # feature_vector_monitor = AverageMonitor(affine_nodes[-1].output_symbol,
    #                                         affine_nodes[-1].output_format,
    #                                         callbacks=[print_feature_vector])

    # epoch callbacks
    validation_loss_logger = LogsToLists()

    def make_output_filename(args, best=False):
        '''
        Constructs a filename that reflects the command-line params.
        '''
        assert_equal(os.path.splitext(args.output_prefix)[1], "")

        if os.path.isdir(args.output_prefix):
            output_dir, output_prefix = args.output_prefix, ""
        else:
            output_dir, output_prefix = os.path.split(args.output_prefix)
            assert_true(os.path.isdir(output_dir))

        if output_prefix != "":
            output_prefix = output_prefix + "_"

        output_prefix = os.path.join(output_dir, output_prefix)

        return ("%slr-%g_mom-%g_nesterov-%s_bs-%d%s.pkl" %
                (output_prefix,
                 args.learning_rate,
                 args.initial_momentum,
                 not args.no_nesterov,
                 args.batch_size,
                 "_best" if best else ""))

    model = SerializableModel([image_uint8_node], [output_node])
    saves_best = SavesAtMinimum(model, make_output_filename(args, best=True))

    validation_loss_monitor = AverageMonitor(
        loss_node.output_symbol,
        loss_node.output_format,
        callbacks=[validation_loss_logger, saves_best])

    validation_callback = ValidationCallback(
        inputs=[image_node.output_symbol, label_node.output_symbol],
        input_iterator=mnist_testing_iterator,
        monitors=[validation_loss_monitor, mcr_monitor])

    # trainer = Sgd((image_node.output_symbol, label_node.output_symbol),
    trainer = Sgd([image_uint8_node, label_node],
                  mnist_training.iterator(iterator_type='sequential',
                                          loop_style='divisible',
                                          batch_size=args.batch_size),
                  parameters,
                  parameter_updaters,
                  monitors=[training_loss_monitor],
                  epoch_callbacks=[])

    stuff_to_pickle = OrderedDict(
        (('model', model),
         ('validation_loss_logger', validation_loss_logger)))

    # Pickling the trainer doesn't work when there are Dropout nodes.
    # stuff_to_pickle = OrderedDict(
    #     (('trainer', trainer),
    #      ('validation_loss_logger', validation_loss_logger),
    #      ('model', model)))

    trainer.epoch_callbacks = (momentum_updaters +
                               [EpochTimer(),
                                PicklesOnEpoch(stuff_to_pickle,
                                               make_output_filename(args),
                                               overwrite=False),
                                validation_callback,
                                LimitsNumEpochs(max_epochs)])

    trainer.train()


if __name__ == '__main__':
    main()<|MERGE_RESOLUTION|>--- conflicted
+++ resolved
@@ -117,11 +117,7 @@
 
     parser.add_argument("--learning-rate",
                         type=positive_float,
-<<<<<<< HEAD
-                        default=0.001,  # .01 used in pylearn2 demo
-=======
                         default=0.01,  # .01 used in pylearn2 demo
->>>>>>> 2af16ef6
                         help=("Learning rate."))
 
     parser.add_argument("--initial-momentum",
@@ -316,10 +312,6 @@
                                 conv_dropout_include_rate,
                                 theano_rng)
 
-<<<<<<< HEAD
-    affine_dropout_include_rates = \
-        list(dropout_include_rates[len(filter_shapes):]) + [None]
-=======
         last_node = Conv2DLayer(last_node,
                                 filter_shape,
                                 filter_count,
@@ -330,7 +322,6 @@
         conv_layers.append(last_node)
 
         uniform_init(rng, last_node.conv2d_node.filters, filter_init_range)
->>>>>>> 2af16ef6
 
     affine_dropout_include_rates = dropout_include_rates[len(filter_shapes):]
 
@@ -418,13 +409,8 @@
     pool_strides = [(2, 2), (2, 2)]
     affine_output_sizes = [10]
     affine_init_stddevs = [.05] * len(affine_output_sizes)
-<<<<<<< HEAD
-    # dropout_include_rates = [.5] * len(filter_counts)
-    # dropout_include_rates += [.5] * (len(affine_output_sizes) - 1)
-=======
     dropout_include_rates = ([.5 if args.dropout else 1.0] *
                              (len(filter_counts) + len(affine_output_sizes)))
->>>>>>> 2af16ef6
 
     assert_equal(affine_output_sizes[-1], 10)
 
@@ -461,7 +447,7 @@
                                           pool_strides,
                                           affine_output_sizes,
                                           affine_init_stddevs,
-                                          args.dropout_include_rates,
+                                          dropout_include_rates,
                                           rng,
                                           theano_rng)
 
