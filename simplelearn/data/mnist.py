'''
Function for loading MNIST as a Dataset.
'''

import os
import gzip
<<<<<<< HEAD
from simplelearn.data.h5_dataset import open_h5_file, H5Dataset
=======
import struct
import numpy
from nose.tools import assert_equal, assert_in
import simplelearn
from simplelearn.utils import safe_izip, download_url
from simplelearn.data.h5_dataset import make_h5_file, H5Dataset
from simplelearn.formats import DenseFormat

import pdb
>>>>>>> a690dbf9


def _read_mnist_file(raw_file_path):
    '''
    Returns the tensor encoded in an original MNIST file as a numpy.ndarray.
    '''

    def open_file(file_path):
<<<<<<< HEAD
        '''
        Returns a readable file handle to an MNIST file, either in the original
        gzipped form, or uncompressed form.
        '''
        extension = os.path.splitext(raw_file_path)[1]
        if extension = '.gz':
            return gzip.open(raw_file_path) if extension == '.gz'
        else:
            return open(raw_file_path, 'rb')

    def read_mnist_image_file(file_path):
=======
>>>>>>> a690dbf9
        '''
        Returns a readable file handle to an MNIST file, either in the original
        gzipped form, or uncompressed form.
        '''
<<<<<<< HEAD
        raw_images_file = open(file_path, 'rb')
        (magic_number,
         num_images,
         num_rows,
         num_cols) = struct.unpack('>iiii', raw_images_file.read(16))

        if magic_number != 2051:
            raise ValueError("Wrong magic number in MNIST images file %s" %
                             file_path)
=======
        extension = os.path.splitext(file_path)[1]
        if extension == '.gz':
            return gzip.open(file_path, mode='rb')
        else:
            return open(file_path, mode='rb')

    def read_tensor(file_handle, shape):
        '''
        Reads the non-header part of an MNIST file.
>>>>>>> a690dbf9

        Works for both .gz and un-gzipped files, unlike numpy.fromfile().
        '''
        data_string = file_handle.read(-1)  # read all
        result = numpy.fromstring(data_string, dtype='uint8')
        return result.reshape(shape)

<<<<<<< HEAD
    def read_mnist_labels_file(file_path):
=======
    def read_mnist_image_file(file_path):
>>>>>>> a690dbf9
        '''
        Reads a MNIST image file, returns it as a numpy array.
        '''
<<<<<<< HEAD
        raw_labels_file = open(file_path, 'rb')
        (magic_number,
         num_labels) = struct.unpack('>ii', raw_labels_file.read(8))

        if magic_number != 2049:
            raise ValueError("Wrong magic number in MNIST labels file %s" %
                             file_path)
=======
        with open_file(file_path) as raw_images_file:
            (magic_number,
             num_images,
             num_rows,
             num_cols) = struct.unpack('>iiii', raw_images_file.read(16))

            if magic_number != 2051:
                raise ValueError("Wrong magic number in MNIST images file %s" %
                                 file_path)
>>>>>>> a690dbf9

            return read_tensor(raw_images_file,
                               (num_images, num_rows, num_cols))

<<<<<<< HEAD
    if '-idx3-' in raw_file_path:
        return _read_mnist_image_file(raw_file_path)
    else:
        assert_in('-idx1-', raw_file_path)
        return _read_mnist_label_file(raw_file_path)
=======
    def read_mnist_label_file(file_path):
        '''
        Reads a MNIST label file, returns it as a numpy array.
        '''
        with open_file(file_path) as raw_labels_file:

            (magic_number,
             num_labels) = struct.unpack('>ii', raw_labels_file.read(8))

            if magic_number != 2049:
                raise ValueError("Wrong magic number in MNIST labels file %s" %
                                 file_path)

            return read_tensor(raw_labels_file, [num_labels])
            # result = numpy.fromfile(raw_labels_file, dtype='uint8')
            # assert_equal(result.ndim, 1)
            # assert_equal(result.size, num_labels)
            # return result

    if '-idx3-' in raw_file_path:
        return read_mnist_image_file(raw_file_path)
    else:
        assert_in('-idx1-', raw_file_path)
        return read_mnist_label_file(raw_file_path)
>>>>>>> a690dbf9


def load_mnist():
    '''
    Returns the train and test sets of MNIST.

    Downloads and copies to a local HDF5 cache file if necessary.

    Returns
    -------
    rval: tuple
      (train, test), where each is an H5Dataset
    '''

    mnist_dir = os.path.join(simplelearn.data.data_path, 'mnist')
    if not os.path.isdir(mnist_dir):
        os.mkdir(mnist_dir)

    h5_path = os.path.join(mnist_dir, 'cache.h5')
<<<<<<< HEAD
    partitions = h5_path['partitions']

    partition_names = tuple(h5_path['partition_names'])
    assert_equal(partition_names, ('test', 'train'))
=======
>>>>>>> a690dbf9

    (train_filenames,
     test_filenames) = (['{}-images-idx3-ubyte.gz'.format(prefix),
                         '{}-labels-idx1-ubyte.gz'.format(prefix)]
                        for prefix in ('train', 't10k'))

<<<<<<< HEAD
    tensor_names = tuple(h5_path['tensor_names'])
    assert_equal(tensor_names, ('images', 'labels'))

    if not os.path.isfile(h5_path):
        h5_file = open_h5_file(h5_path,
                               partition_names,
                               (60000, 10000),
                               tensor_names,
                               (DenseFormat(axes=('b', '0', '1'),
                                            shape=(-1, 28, 28),
                                            dtype='uint8'),
                                DenseFormat(axes=('b',),
                                            shape=(-1, ),
                                            dtype='uint8')))

        originals_path = os.path.join(mnist_dir, 'original_files')
        if not os.path.isdir(originals_path):
            os.mkdir(originals_path)

        for (partition_name,
             filenames) in safe_izip(partition_names,
                                     [train_filenames, test_filenames]):
            partition = partitions[partition_name]
            h5_tensors = [partition[n] for n in tensor_names]

            for h5_tensor, original_filename in safe_izip(h5_tensors,
                                                          filenames):
                filepath = os.path.join(originals_dir, original_filename)
                if not os.path.isfile(filepath):
                    url_root = "http://yann.lecun.com/exdb/mnist/"
                    url = url_root + original_filename
                    download_url(url,
                                 local_filepath=filepath,
                                 show_progress=True)

                tensor[...] = _read_mnist_file(filepath)
=======
    partition_names = ('train', 'test')
    tensor_names = ('images', 'labels')
    tensor_formats = (DenseFormat(axes=('b', '0', '1'),
                                  shape=(-1, 28, 28),
                                  dtype='uint8'),
                      DenseFormat(axes=('b',),
                                  shape=(-1, ),
                                  dtype='uint8'))

    if not os.path.isfile(h5_path):
        # Create the .h5 file and copy MNIST into it, downloading MNIST files
        # if necessary.
        with make_h5_file(h5_path,
                          partition_names,
                          (60000, 10000),
                          tensor_names,
                          tensor_formats) as h5_file:

            originals_dir = os.path.join(mnist_dir, 'original_files')
            if not os.path.isdir(originals_dir):
                os.mkdir(originals_dir)

            partitions = h5_file['partitions']

            for (partition_name,
                 filenames) in safe_izip(partition_names,
                                         [train_filenames, test_filenames]):
                partition = partitions[partition_name]
                h5_tensors = [partition[n] for n in tensor_names]

                for h5_tensor, original_filename in safe_izip(h5_tensors,
                                                              filenames):
                    filepath = os.path.join(originals_dir, original_filename)
                    if not os.path.isfile(filepath):
                        url_root = "http://yann.lecun.com/exdb/mnist/"
                        url = url_root + original_filename
                        download_url(url,
                                     local_filepath=filepath,
                                     show_progress=True)

                    h5_tensor[...] = _read_mnist_file(filepath)

    result = tuple(H5Dataset(h5_path, p) for p in ('train', 'test'))

    for dataset in result:
        assert_equal(len(dataset.tensors), 2)
        assert_equal(tuple(dataset.names), tensor_names)
        assert_equal(dataset.formats, tensor_formats)

    return result
>>>>>>> a690dbf9
<|MERGE_RESOLUTION|>--- conflicted
+++ resolved
@@ -4,9 +4,6 @@
 
 import os
 import gzip
-<<<<<<< HEAD
-from simplelearn.data.h5_dataset import open_h5_file, H5Dataset
-=======
 import struct
 import numpy
 from nose.tools import assert_equal, assert_in
@@ -16,7 +13,6 @@
 from simplelearn.formats import DenseFormat
 
 import pdb
->>>>>>> a690dbf9
 
 
 def _read_mnist_file(raw_file_path):
@@ -25,35 +21,10 @@
     '''
 
     def open_file(file_path):
-<<<<<<< HEAD
         '''
         Returns a readable file handle to an MNIST file, either in the original
         gzipped form, or uncompressed form.
         '''
-        extension = os.path.splitext(raw_file_path)[1]
-        if extension = '.gz':
-            return gzip.open(raw_file_path) if extension == '.gz'
-        else:
-            return open(raw_file_path, 'rb')
-
-    def read_mnist_image_file(file_path):
-=======
->>>>>>> a690dbf9
-        '''
-        Returns a readable file handle to an MNIST file, either in the original
-        gzipped form, or uncompressed form.
-        '''
-<<<<<<< HEAD
-        raw_images_file = open(file_path, 'rb')
-        (magic_number,
-         num_images,
-         num_rows,
-         num_cols) = struct.unpack('>iiii', raw_images_file.read(16))
-
-        if magic_number != 2051:
-            raise ValueError("Wrong magic number in MNIST images file %s" %
-                             file_path)
-=======
         extension = os.path.splitext(file_path)[1]
         if extension == '.gz':
             return gzip.open(file_path, mode='rb')
@@ -63,7 +34,6 @@
     def read_tensor(file_handle, shape):
         '''
         Reads the non-header part of an MNIST file.
->>>>>>> a690dbf9
 
         Works for both .gz and un-gzipped files, unlike numpy.fromfile().
         '''
@@ -71,23 +41,10 @@
         result = numpy.fromstring(data_string, dtype='uint8')
         return result.reshape(shape)
 
-<<<<<<< HEAD
-    def read_mnist_labels_file(file_path):
-=======
     def read_mnist_image_file(file_path):
->>>>>>> a690dbf9
         '''
         Reads a MNIST image file, returns it as a numpy array.
         '''
-<<<<<<< HEAD
-        raw_labels_file = open(file_path, 'rb')
-        (magic_number,
-         num_labels) = struct.unpack('>ii', raw_labels_file.read(8))
-
-        if magic_number != 2049:
-            raise ValueError("Wrong magic number in MNIST labels file %s" %
-                             file_path)
-=======
         with open_file(file_path) as raw_images_file:
             (magic_number,
              num_images,
@@ -97,18 +54,10 @@
             if magic_number != 2051:
                 raise ValueError("Wrong magic number in MNIST images file %s" %
                                  file_path)
->>>>>>> a690dbf9
 
             return read_tensor(raw_images_file,
                                (num_images, num_rows, num_cols))
 
-<<<<<<< HEAD
-    if '-idx3-' in raw_file_path:
-        return _read_mnist_image_file(raw_file_path)
-    else:
-        assert_in('-idx1-', raw_file_path)
-        return _read_mnist_label_file(raw_file_path)
-=======
     def read_mnist_label_file(file_path):
         '''
         Reads a MNIST label file, returns it as a numpy array.
@@ -133,7 +82,6 @@
     else:
         assert_in('-idx1-', raw_file_path)
         return read_mnist_label_file(raw_file_path)
->>>>>>> a690dbf9
 
 
 def load_mnist():
@@ -153,57 +101,12 @@
         os.mkdir(mnist_dir)
 
     h5_path = os.path.join(mnist_dir, 'cache.h5')
-<<<<<<< HEAD
-    partitions = h5_path['partitions']
-
-    partition_names = tuple(h5_path['partition_names'])
-    assert_equal(partition_names, ('test', 'train'))
-=======
->>>>>>> a690dbf9
 
     (train_filenames,
      test_filenames) = (['{}-images-idx3-ubyte.gz'.format(prefix),
                          '{}-labels-idx1-ubyte.gz'.format(prefix)]
                         for prefix in ('train', 't10k'))
 
-<<<<<<< HEAD
-    tensor_names = tuple(h5_path['tensor_names'])
-    assert_equal(tensor_names, ('images', 'labels'))
-
-    if not os.path.isfile(h5_path):
-        h5_file = open_h5_file(h5_path,
-                               partition_names,
-                               (60000, 10000),
-                               tensor_names,
-                               (DenseFormat(axes=('b', '0', '1'),
-                                            shape=(-1, 28, 28),
-                                            dtype='uint8'),
-                                DenseFormat(axes=('b',),
-                                            shape=(-1, ),
-                                            dtype='uint8')))
-
-        originals_path = os.path.join(mnist_dir, 'original_files')
-        if not os.path.isdir(originals_path):
-            os.mkdir(originals_path)
-
-        for (partition_name,
-             filenames) in safe_izip(partition_names,
-                                     [train_filenames, test_filenames]):
-            partition = partitions[partition_name]
-            h5_tensors = [partition[n] for n in tensor_names]
-
-            for h5_tensor, original_filename in safe_izip(h5_tensors,
-                                                          filenames):
-                filepath = os.path.join(originals_dir, original_filename)
-                if not os.path.isfile(filepath):
-                    url_root = "http://yann.lecun.com/exdb/mnist/"
-                    url = url_root + original_filename
-                    download_url(url,
-                                 local_filepath=filepath,
-                                 show_progress=True)
-
-                tensor[...] = _read_mnist_file(filepath)
-=======
     partition_names = ('train', 'test')
     tensor_names = ('images', 'labels')
     tensor_formats = (DenseFormat(axes=('b', '0', '1'),
@@ -253,5 +156,4 @@
         assert_equal(tuple(dataset.names), tensor_names)
         assert_equal(dataset.formats, tensor_formats)
 
-    return result
->>>>>>> a690dbf9
+    return result